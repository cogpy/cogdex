--- conflicted
+++ resolved
@@ -47,12 +47,8 @@
 use crate::bottom_pane::textarea::TextAreaState;
 use crate::clipboard_paste::normalize_pasted_path;
 use crate::clipboard_paste::pasted_image_format;
-<<<<<<< HEAD
-use crate::key_hint;
+use crate::history_cell;
 use crate::tui::FrameRequester;
-=======
-use crate::history_cell;
->>>>>>> 4b01f0f5
 use crate::ui_consts::LIVE_PREFIX_COLS;
 use codex_file_search::FileMatch;
 use std::cell::RefCell;
@@ -111,7 +107,7 @@
     current_file_query: Option<String>,
     pending_pastes: Vec<(String, String)>,
     has_focus: bool,
-    frame_requester: FrameRequester,
+    frame_requester: Option<FrameRequester>,
     attached_images: Vec<AttachedImage>,
     placeholder_text: String,
     // Spacebar hold-to-talk state
@@ -126,7 +122,9 @@
     // When true, disables paste-burst logic and inserts characters immediately.
     disable_paste_burst: bool,
     custom_prompts: Vec<CustomPrompt>,
-<<<<<<< HEAD
+    footer_mode: FooterMode,
+    footer_hint_override: Option<Vec<(String, String)>>,
+    context_window_percent: Option<u8>,
     // Monotonically increasing identifier for textarea elements we insert.
     next_element_id: u64,
 
@@ -134,11 +132,6 @@
     voice: Option<crate::voice::VoiceCapture>,
     #[cfg(not(target_env = "musl"))]
     recording_placeholder_id: Option<String>,
-=======
-    footer_mode: FooterMode,
-    footer_hint_override: Option<Vec<(String, String)>>,
-    context_window_percent: Option<u8>,
->>>>>>> 4b01f0f5
 }
 
 /// Popup state – at most one can be visible at any time.
@@ -156,11 +149,11 @@
         app_event_tx: AppEventSender,
         enhanced_keys_supported: bool,
         placeholder_text: String,
-        frame_requester: FrameRequester,
+        disable_paste_burst: bool,
     ) -> Self {
         let use_shift_enter_hint = enhanced_keys_supported;
 
-        Self {
+        let mut this = Self {
             textarea: TextArea::new(),
             textarea_state: RefCell::new(TextAreaState::default()),
             active_popup: ActivePopup::None,
@@ -173,7 +166,7 @@
             current_file_query: None,
             pending_pastes: Vec::new(),
             has_focus: has_input_focus,
-            frame_requester,
+            frame_requester: None,
             attached_images: Vec::new(),
             placeholder_text,
             space_hold_started_at: None,
@@ -184,29 +177,29 @@
             paste_burst: PasteBurst::default(),
             disable_paste_burst: false,
             custom_prompts: Vec::new(),
-<<<<<<< HEAD
+            footer_mode: FooterMode::ShortcutSummary,
+            footer_hint_override: None,
+            context_window_percent: None,
             next_element_id: 0,
 
             #[cfg(not(target_env = "musl"))]
             voice: None,
             #[cfg(not(target_env = "musl"))]
             recording_placeholder_id: None,
-        }
+        };
+        // Apply configuration via the setter to keep side-effects centralized.
+        this.set_disable_paste_burst(disable_paste_burst);
+        this
     }
 
     fn next_id(&mut self) -> String {
         let id = self.next_element_id;
         self.next_element_id = self.next_element_id.wrapping_add(1);
         id.to_string()
-=======
-            footer_mode: FooterMode::ShortcutSummary,
-            footer_hint_override: None,
-            context_window_percent: None,
-        };
-        // Apply configuration via the setter to keep side-effects centralized.
-        this.set_disable_paste_burst(disable_paste_burst);
-        this
->>>>>>> 4b01f0f5
+    }
+
+    pub(crate) fn set_frame_requester(&mut self, frame_requester: FrameRequester) {
+        self.frame_requester = Some(frame_requester);
     }
 
     pub fn desired_height(&self, width: u16) -> u16 {
@@ -227,14 +220,6 @@
             }
     }
 
-<<<<<<< HEAD
-    pub fn cursor_pos(&self, area: Rect) -> Option<(u16, u16)> {
-        // Hide the cursor while recording voice input.
-        #[cfg(not(target_env = "musl"))]
-        if self.voice.is_some() {
-            return None;
-        }
-=======
     fn layout_areas(&self, area: Rect) -> [Rect; 3] {
         let footer_props = self.footer_props();
         let footer_hint_height = self
@@ -242,7 +227,6 @@
             .unwrap_or_else(|| footer_height(footer_props));
         let footer_spacing = Self::footer_spacing(footer_hint_height);
         let footer_total_height = footer_hint_height + footer_spacing;
->>>>>>> 4b01f0f5
         let popup_constraint = match &self.active_popup {
             ActivePopup::Command(popup) => {
                 Constraint::Max(popup.calculate_required_height(area.width))
@@ -274,6 +258,11 @@
     }
 
     pub fn cursor_pos(&self, area: Rect) -> Option<(u16, u16)> {
+        // Hide the cursor while recording voice input.
+        #[cfg(not(target_env = "musl"))]
+        if self.voice.is_some() {
+            return None;
+        }
         let [_, textarea_rect, _] = self.layout_areas(area);
         let state = *self.textarea_state.borrow();
         self.textarea.cursor_pos_with_state(textarea_rect, state)
@@ -1168,7 +1157,9 @@
                     // Signal timer elapsed for this id
                     flag_clone.store(true, Ordering::Relaxed);
                     // Request a frame so the draw loop can process the conversion without key repeats
-                    frame.schedule_frame();
+                    if let Some(frame) = frame {
+                        frame.schedule_frame();
+                    }
                 });
                 self.space_hold_trigger = Some(flag);
 
@@ -2088,7 +2079,7 @@
             sender,
             false,
             "Ask Codex to do anything".to_string(),
-            crate::tui::FrameRequester::test_dummy(),
+            false,
         );
 
         let area = Rect::new(0, 0, 40, 6);
@@ -2471,7 +2462,7 @@
             sender,
             false,
             "Ask Codex to do anything".to_string(),
-            crate::tui::FrameRequester::test_dummy(),
+            false,
         );
 
         let needs_redraw = composer.handle_paste("hello".to_string());
@@ -2500,7 +2491,7 @@
             sender,
             false,
             "Ask Codex to do anything".to_string(),
-            crate::tui::FrameRequester::test_dummy(),
+            false,
         );
 
         // Ensure composer is empty and press Enter.
@@ -2527,7 +2518,7 @@
             sender,
             false,
             "Ask Codex to do anything".to_string(),
-            crate::tui::FrameRequester::test_dummy(),
+            false,
         );
 
         let large = "x".repeat(LARGE_PASTE_CHAR_THRESHOLD + 10);
@@ -2562,7 +2553,7 @@
             sender,
             false,
             "Ask Codex to do anything".to_string(),
-            crate::tui::FrameRequester::test_dummy(),
+            false,
         );
 
         composer.handle_paste(large);
@@ -2603,7 +2594,7 @@
                 sender.clone(),
                 false,
                 "Ask Codex to do anything".to_string(),
-                crate::tui::FrameRequester::test_dummy(),
+                false,
             );
 
             if let Some(text) = input {
@@ -2646,7 +2637,7 @@
             sender,
             false,
             "Ask Codex to do anything".to_string(),
-            crate::tui::FrameRequester::test_dummy(),
+            false,
         );
 
         // Type "/mo" humanlike so paste-burst doesn’t interfere.
@@ -2674,7 +2665,7 @@
             sender,
             false,
             "Ask Codex to do anything".to_string(),
-            crate::tui::FrameRequester::test_dummy(),
+            false,
         );
         type_chars_humanlike(&mut composer, &['/', 'm', 'o']);
 
@@ -2717,7 +2708,7 @@
             sender,
             false,
             "Ask Codex to do anything".to_string(),
-            crate::tui::FrameRequester::test_dummy(),
+            false,
         );
 
         // Type the slash command.
@@ -2770,7 +2761,7 @@
             sender,
             false,
             "Ask Codex to do anything".to_string(),
-            crate::tui::FrameRequester::test_dummy(),
+            false,
         );
 
         type_chars_humanlike(&mut composer, &['/', 'c']);
@@ -2791,7 +2782,7 @@
             sender,
             false,
             "Ask Codex to do anything".to_string(),
-            crate::tui::FrameRequester::test_dummy(),
+            false,
         );
 
         // Type a prefix and complete with Tab, which inserts a trailing space
@@ -2862,7 +2853,7 @@
             sender,
             false,
             "Ask Codex to do anything".to_string(),
-            crate::tui::FrameRequester::test_dummy(),
+            false,
         );
 
         // Define test cases: (paste content, is_large)
@@ -2941,7 +2932,7 @@
             sender,
             false,
             "Ask Codex to do anything".to_string(),
-            crate::tui::FrameRequester::test_dummy(),
+            false,
         );
 
         // Define test cases: (content, is_large)
@@ -3013,7 +3004,7 @@
             sender,
             false,
             "Ask Codex to do anything".to_string(),
-            crate::tui::FrameRequester::test_dummy(),
+            false,
         );
 
         // Define test cases: (cursor_position_from_end, expected_pending_count)
@@ -3061,7 +3052,7 @@
             sender,
             false,
             "Ask Codex to do anything".to_string(),
-            crate::tui::FrameRequester::test_dummy(),
+            false,
         );
         let path = PathBuf::from("/tmp/image1.png");
         composer.attach_image(path.clone(), 32, 16, "PNG");
@@ -3085,7 +3076,7 @@
             sender,
             false,
             "Ask Codex to do anything".to_string(),
-            crate::tui::FrameRequester::test_dummy(),
+            false,
         );
         let path = PathBuf::from("/tmp/image2.png");
         composer.attach_image(path.clone(), 10, 5, "PNG");
@@ -3110,7 +3101,7 @@
             sender,
             false,
             "Ask Codex to do anything".to_string(),
-            crate::tui::FrameRequester::test_dummy(),
+            false,
         );
         let path = PathBuf::from("/tmp/image3.png");
         composer.attach_image(path.clone(), 20, 10, "PNG");
@@ -3151,7 +3142,7 @@
             sender,
             false,
             "Ask Codex to do anything".to_string(),
-            crate::tui::FrameRequester::test_dummy(),
+            false,
         );
 
         // Insert an image placeholder at the start
@@ -3182,7 +3173,7 @@
             sender,
             false,
             "Ask Codex to do anything".to_string(),
-            crate::tui::FrameRequester::test_dummy(),
+            false,
         );
 
         let path1 = PathBuf::from("/tmp/image_dup1.png");
@@ -3239,7 +3230,7 @@
             sender,
             false,
             "Ask Codex to do anything".to_string(),
-            crate::tui::FrameRequester::test_dummy(),
+            false,
         );
 
         let needs_redraw = composer.handle_paste(tmp_path.to_string_lossy().to_string());
@@ -3266,7 +3257,7 @@
             sender,
             false,
             "Ask Codex to do anything".to_string(),
-            crate::tui::FrameRequester::test_dummy(),
+            false,
         );
 
         // Inject prompts as if received via event.
@@ -3722,7 +3713,7 @@
             sender,
             false,
             "Ask Codex to do anything".to_string(),
-            crate::tui::FrameRequester::test_dummy(),
+            false,
         );
 
         let count = 32;
@@ -3766,7 +3757,7 @@
             sender,
             false,
             "Ask Codex to do anything".to_string(),
-            crate::tui::FrameRequester::test_dummy(),
+            false,
         );
 
         let count = LARGE_PASTE_CHAR_THRESHOLD + 1; // > threshold to trigger placeholder
@@ -3798,7 +3789,7 @@
             sender,
             false,
             "Ask Codex to do anything".to_string(),
-            crate::tui::FrameRequester::test_dummy(),
+            false,
         );
 
         let count = LARGE_PASTE_CHAR_THRESHOLD; // 1000 in current config
