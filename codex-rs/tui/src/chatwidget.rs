--- conflicted
+++ resolved
@@ -142,12 +142,8 @@
 
         match self.bottom_pane.handle_key_event(key_event) {
             InputResult::Submitted(text) => {
-<<<<<<< HEAD
                 let images = self.bottom_pane.take_recent_submission_images();
-                self.submit_user_message(UserMessage { text, image_paths: images });
-=======
-                self.submit_user_message(text.into());
->>>>>>> 58bed77b
+                self.submit_user_message(UserMessage { text: text.into(), image_paths: images });
             }
             InputResult::None => {}
         }
