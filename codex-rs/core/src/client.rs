use std::io::BufRead;
use std::path::Path;
use std::time::Duration;

use bytes::Bytes;
use eventsource_stream::Eventsource;
use futures::prelude::*;
use reqwest::StatusCode;
use serde::Deserialize;
use serde::Serialize;
use serde_json::Value;
use tokio::sync::mpsc;
use tokio::time::timeout;
use tokio_util::io::ReaderStream;
use tracing::debug;
use tracing::trace;
use tracing::warn;

use crate::chat_completions::AggregateStreamExt;
use crate::chat_completions::stream_chat_completions;
use crate::client_common::Prompt;
use crate::client_common::ResponseEvent;
use crate::client_common::ResponseStream;
use crate::client_common::ResponsesApiRequest;
use crate::client_common::create_reasoning_param_for_request;
use crate::config::Config;
use crate::config_types::ReasoningEffort as ReasoningEffortConfig;
use crate::config_types::ReasoningSummary as ReasoningSummaryConfig;
use crate::error::CodexErr;
use crate::error::Result;
use crate::flags::CODEX_RS_SSE_FIXTURE;
use crate::flags::OPENAI_REQUEST_MAX_RETRIES;
use crate::flags::OPENAI_STREAM_IDLE_TIMEOUT_MS;
use crate::model_provider_info::ModelProviderInfo;
use crate::model_provider_info::WireApi;
use crate::models::ResponseItem;
use crate::openai_tools::create_tools_json_for_responses_api;
use crate::protocol::TokenUsage;
use crate::util::backoff;
use std::sync::Arc;

#[derive(Clone)]
pub struct ModelClient {
    config: Arc<Config>,
    client: reqwest::Client,
    provider: ModelProviderInfo,
    effort: ReasoningEffortConfig,
    summary: ReasoningSummaryConfig,
}

impl ModelClient {
    pub fn new(
        config: Arc<Config>,
        provider: ModelProviderInfo,
        effort: ReasoningEffortConfig,
        summary: ReasoningSummaryConfig,
    ) -> Self {
        Self {
            config,
            client: reqwest::Client::new(),
            provider,
            effort,
            summary,
        }
    }

    /// Dispatches to either the Responses or Chat implementation depending on
    /// the provider config.  Public callers always invoke `stream()` – the
    /// specialised helpers are private to avoid accidental misuse.
    pub async fn stream(&self, prompt: &Prompt) -> Result<ResponseStream> {
        match self.provider.wire_api {
            WireApi::Responses => self.stream_responses(prompt).await,
            WireApi::Chat => {
                // Create the raw streaming connection first.
                let response_stream = stream_chat_completions(
                    prompt,
                    &self.config.model,
                    &self.client,
                    &self.provider,
                )
                .await?;

                // Wrap it with the aggregation adapter so callers see *only*
                // the final assistant message per turn (matching the
                // behaviour of the Responses API).
                let mut aggregated = response_stream.aggregate();

                // Bridge the aggregated stream back into a standard
                // `ResponseStream` by forwarding events through a channel.
                let (tx, rx) = mpsc::channel::<Result<ResponseEvent>>(16);

                tokio::spawn(async move {
                    use futures::StreamExt;
                    while let Some(ev) = aggregated.next().await {
                        // Exit early if receiver hung up.
                        if tx.send(ev).await.is_err() {
                            break;
                        }
                    }
                });

                Ok(ResponseStream { rx_event: rx })
            }
        }
    }

    /// Implementation for the OpenAI *Responses* experimental API.
    async fn stream_responses(&self, prompt: &Prompt) -> Result<ResponseStream> {
        if let Some(path) = &*CODEX_RS_SSE_FIXTURE {
            // short circuit for tests
            warn!(path, "Streaming from fixture");
            return stream_from_fixture(path).await;
        }

        let full_instructions = prompt.get_full_instructions(&self.config.model);
        let tools_json = create_tools_json_for_responses_api(prompt, &self.config.model)?;
        let reasoning = create_reasoning_param_for_request(&self.config, self.effort, self.summary);
        let payload = ResponsesApiRequest {
            model: &self.config.model,
            instructions: &full_instructions,
            input: &prompt.input,
            tools: &tools_json,
            tool_choice: "auto",
            parallel_tool_calls: false,
            reasoning,
            previous_response_id: prompt.prev_id.clone(),
            store: prompt.store,
            stream: true,
        };

        trace!(
            "POST to {}: {}",
            self.provider.get_full_url(),
            serde_json::to_string(&payload)?
        );

        let mut attempt = 0;
        loop {
            attempt += 1;

            let req_builder = self
                .provider
                .create_request_builder(&self.client)?
                .header("OpenAI-Beta", "responses=experimental")
                .header(reqwest::header::ACCEPT, "text/event-stream")
                .json(&payload);

            let res = req_builder.send().await;
            match res {
                Ok(resp) if resp.status().is_success() => {
                    let (tx_event, rx_event) = mpsc::channel::<Result<ResponseEvent>>(16);

                    // spawn task to process SSE
                    let stream = resp.bytes_stream().map_err(CodexErr::Reqwest);
                    tokio::spawn(process_sse(stream, tx_event));

                    return Ok(ResponseStream { rx_event });
                }
                Ok(res) => {
                    let status = res.status();
                    // The OpenAI Responses endpoint returns structured JSON bodies even for 4xx/5xx
                    // errors. When we bubble early with only the HTTP status the caller sees an opaque
                    // "unexpected status 400 Bad Request" which makes debugging nearly impossible.
                    // Instead, read (and include) the response text so higher layers and users see the
                    // exact error message (e.g. "Unknown parameter: 'input[0].metadata'"). The body is
                    // small and this branch only runs on error paths so the extra allocation is
                    // negligible.
                    if !(status == StatusCode::TOO_MANY_REQUESTS || status.is_server_error()) {
                        // Surface the error body to callers. Use `unwrap_or_default` per Clippy.
                        let body = res.text().await.unwrap_or_default();
                        return Err(CodexErr::UnexpectedStatus(status, body));
                    }

                    if attempt > *OPENAI_REQUEST_MAX_RETRIES {
                        return Err(CodexErr::RetryLimit(status));
                    }

                    // Pull out Retry‑After header if present.
                    let retry_after_secs = res
                        .headers()
                        .get(reqwest::header::RETRY_AFTER)
                        .and_then(|v| v.to_str().ok())
                        .and_then(|s| s.parse::<u64>().ok());

                    let delay = retry_after_secs
                        .map(|s| Duration::from_millis(s * 1_000))
                        .unwrap_or_else(|| backoff(attempt));
                    tokio::time::sleep(delay).await;
                }
                Err(e) => {
                    if attempt > *OPENAI_REQUEST_MAX_RETRIES {
                        return Err(e.into());
                    }
                    let delay = backoff(attempt);
                    tokio::time::sleep(delay).await;
                }
            }
        }
    }
}

#[derive(Debug, Deserialize, Serialize)]
struct SseEvent {
    #[serde(rename = "type")]
    kind: String,
    response: Option<Value>,
    item: Option<Value>,
}

#[derive(Debug, Deserialize)]
struct ResponseCreated {}

#[derive(Debug, Deserialize)]
struct ResponseCompleted {
    id: String,
    usage: Option<ResponseCompletedUsage>,
}

#[derive(Debug, Deserialize)]
struct ResponseCompletedUsage {
    input_tokens: u64,
    input_tokens_details: Option<ResponseCompletedInputTokensDetails>,
    output_tokens: u64,
    output_tokens_details: Option<ResponseCompletedOutputTokensDetails>,
    total_tokens: u64,
}

impl From<ResponseCompletedUsage> for TokenUsage {
    fn from(val: ResponseCompletedUsage) -> Self {
        TokenUsage {
            input_tokens: val.input_tokens,
            cached_input_tokens: val.input_tokens_details.map(|d| d.cached_tokens),
            output_tokens: val.output_tokens,
            reasoning_output_tokens: val.output_tokens_details.map(|d| d.reasoning_tokens),
            total_tokens: val.total_tokens,
        }
    }
}

#[derive(Debug, Deserialize)]
struct ResponseCompletedInputTokensDetails {
    cached_tokens: u64,
}

#[derive(Debug, Deserialize)]
struct ResponseCompletedOutputTokensDetails {
    reasoning_tokens: u64,
}

async fn process_sse<S>(stream: S, tx_event: mpsc::Sender<Result<ResponseEvent>>)
where
    S: Stream<Item = Result<Bytes>> + Unpin,
{
    let mut stream = stream.eventsource();

    // If the stream stays completely silent for an extended period treat it as disconnected.
    let idle_timeout = *OPENAI_STREAM_IDLE_TIMEOUT_MS;
    // The response id returned from the "complete" message.
    let mut response_completed: Option<ResponseCompleted> = None;

    loop {
        let sse = match timeout(idle_timeout, stream.next()).await {
            Ok(Some(Ok(sse))) => sse,
            Ok(Some(Err(e))) => {
                debug!("SSE Error: {e:#}");
                let event = CodexErr::Stream(e.to_string());
                let _ = tx_event.send(Err(event)).await;
                return;
            }
            Ok(None) => {
                match response_completed {
                    Some(ResponseCompleted {
                        id: response_id,
                        usage,
                    }) => {
                        let event = ResponseEvent::Completed {
                            response_id,
                            token_usage: usage.map(Into::into),
                        };
                        let _ = tx_event.send(Ok(event)).await;
                    }
                    None => {
                        let _ = tx_event
                            .send(Err(CodexErr::Stream(
                                "stream closed before response.completed".into(),
                            )))
                            .await;
                    }
                }
                return;
            }
            Err(_) => {
                let _ = tx_event
                    .send(Err(CodexErr::Stream("idle timeout waiting for SSE".into())))
                    .await;
                return;
            }
        };

        let event: SseEvent = match serde_json::from_str(&sse.data) {
            Ok(event) => event,
            Err(e) => {
                debug!("Failed to parse SSE event: {e}, data: {}", &sse.data);
                continue;
            }
        };

        trace!(?event, "SSE event");
        match event.kind.as_str() {
            // Individual output item finalised. Forward immediately so the
            // rest of the agent can stream assistant text/functions *live*
            // instead of waiting for the final `response.completed` envelope.
            //
            // IMPORTANT: We used to ignore these events and forward the
            // duplicated `output` array embedded in the `response.completed`
            // payload.  That produced two concrete issues:
            //   1. No real‑time streaming – the user only saw output after the
            //      entire turn had finished, which broke the “typing” UX and
            //      made long‑running turns look stalled.
            //   2. Duplicate `function_call_output` items – both the
            //      individual *and* the completed array were forwarded, which
            //      confused the backend and triggered 400
            //      "previous_response_not_found" errors because the duplicated
            //      IDs did not match the incremental turn chain.
            //
            // The fix is to forward the incremental events *as they come* and
            // drop the duplicated list inside `response.completed`.
            "response.output_item.done" => {
                let Some(item_val) = event.item else { continue };
                let Ok(item) = serde_json::from_value::<ResponseItem>(item_val) else {
                    debug!("failed to parse ResponseItem from output_item.done");
                    continue;
                };

                let event = ResponseEvent::OutputItemDone(item);
                if tx_event.send(Ok(event)).await.is_err() {
                    return;
                }
            }
            "response.created" => {
                if event.response.is_some() {
                    let _ = tx_event.send(Ok(ResponseEvent::Created {})).await;
                }
            }
            // Final response completed – includes array of output items & id
            "response.completed" => {
                if let Some(resp_val) = event.response {
                    match serde_json::from_value::<ResponseCompleted>(resp_val) {
                        Ok(r) => {
                            response_completed = Some(r);
                        }
                        Err(e) => {
                            debug!("failed to parse ResponseCompleted: {e}");
                            continue;
                        }
                    };
                };
            }
            "response.content_part.done"
            | "response.function_call_arguments.delta"
            | "response.in_progress"
            | "response.output_item.added"
            | "response.output_text.delta"
            | "response.output_text.done"
            | "response.reasoning_summary_part.added"
            | "response.reasoning_summary_text.delta"
            | "response.reasoning_summary_text.done" => {
                // Currently, we ignore these events, but we handle them
                // separately to skip the logging message in the `other` case.
            }
            other => debug!(other, "sse event"),
        }
    }
}

/// used in tests to stream from a text SSE file
#[allow(dead_code)]
async fn stream_from_fixture(path: impl AsRef<Path>) -> Result<ResponseStream> {
    let (tx_event, rx_event) = mpsc::channel::<Result<ResponseEvent>>(16);
    let f = std::fs::File::open(path.as_ref())?;
    let lines = std::io::BufReader::new(f).lines();

    // insert \n\n after each line for proper SSE parsing
    let mut content = String::new();
    for line in lines {
        content.push_str(&line?);
        content.push_str("\n\n");
    }

    let rdr = std::io::Cursor::new(content);
    let stream = ReaderStream::new(rdr).map_err(CodexErr::Io);
    tokio::spawn(process_sse(stream, tx_event));
    Ok(ResponseStream { rx_event })
}

#[cfg(test)]
mod tests {
<<<<<<< HEAD
    #![allow(clippy::unwrap_used)]

    use super::*;
    use crate::models::LocalShellAction;
    use crate::models::LocalShellStatus;
    use tokio_util::io::ReaderStream;

    /// Build a tiny SSE string with the provided events.
    fn build_sse(chunks: &[&str]) -> String {
        let mut out = String::new();
        for c in chunks {
            out.push_str(c);
            out.push_str("\n\n");
=======
    #![allow(clippy::expect_used, clippy::unwrap_used)]

    use super::*;
    use serde_json::json;
    use tokio::sync::mpsc;
    use tokio_test::io::Builder as IoBuilder;
    use tokio_util::io::ReaderStream;

    // ────────────────────────────
    // Helpers
    // ────────────────────────────

    /// Runs the SSE parser on pre-chunked byte slices and returns every event
    /// (including any final `Err` from a stream-closure check).
    async fn collect_events(chunks: &[&[u8]]) -> Vec<Result<ResponseEvent>> {
        let mut builder = IoBuilder::new();
        for chunk in chunks {
            builder.read(chunk);
        }

        let reader = builder.build();
        let stream = ReaderStream::new(reader).map_err(CodexErr::Io);
        let (tx, mut rx) = mpsc::channel::<Result<ResponseEvent>>(16);
        tokio::spawn(process_sse(stream, tx));

        let mut events = Vec::new();
        while let Some(ev) = rx.recv().await {
            events.push(ev);
        }
        events
    }

    /// Builds an in-memory SSE stream from JSON fixtures and returns only the
    /// successfully parsed events (panics on internal channel errors).
    async fn run_sse(events: Vec<serde_json::Value>) -> Vec<ResponseEvent> {
        let mut body = String::new();
        for e in events {
            let kind = e
                .get("type")
                .and_then(|v| v.as_str())
                .expect("fixture event missing type");
            if e.as_object().map(|o| o.len() == 1).unwrap_or(false) {
                body.push_str(&format!("event: {kind}\n\n"));
            } else {
                body.push_str(&format!("event: {kind}\ndata: {e}\n\n"));
            }
        }

        let (tx, mut rx) = mpsc::channel::<Result<ResponseEvent>>(8);
        let stream = ReaderStream::new(std::io::Cursor::new(body)).map_err(CodexErr::Io);
        tokio::spawn(process_sse(stream, tx));

        let mut out = Vec::new();
        while let Some(ev) = rx.recv().await {
            out.push(ev.expect("channel closed"));
>>>>>>> f14b5ada
        }
        out
    }

<<<<<<< HEAD
    #[tokio::test]
    async fn parses_function_and_local_shell_items() {
        let func = "event: response.output_item.done\n\
data: {\"type\":\"response.output_item.done\",\"item\":{\"type\":\"function_call_output\",\"call_id\":\"call1\",\"output\":{\"content\":\"ok\",\"success\":true}}}";
        let shell = "event: response.output_item.done\n\
data: {\"type\":\"response.output_item.done\",\"item\":{\"type\":\"local_shell_call\",\"id\":\"ls1\",\"call_id\":\"call2\",\"status\":\"in_progress\",\"action\":{\"type\":\"exec\",\"command\":[\"echo\",\"hi\"],\"timeout_ms\":123,\"working_directory\":null,\"env\":null,\"user\":null}}}";
        let done = "event: response.completed\n\
data: {\"type\":\"response.completed\",\"response\":{\"id\":\"resp\",\"output\":[]}}";

        let content = build_sse(&[func, shell, done]);

        let (tx, mut rx) = tokio::sync::mpsc::channel::<Result<ResponseEvent>>(8);
        let stream = ReaderStream::new(std::io::Cursor::new(content)).map_err(CodexErr::Io);
        tokio::spawn(super::process_sse(stream, tx));

        // function_call_output
        match rx.recv().await.unwrap().unwrap() {
            ResponseEvent::OutputItemDone(ResponseItem::FunctionCallOutput { call_id, output }) => {
                assert_eq!(call_id, "call1");
                assert_eq!(output.content, "ok");
                assert_eq!(output.success, Some(true));
            }
            other => panic!("unexpected first event: {other:?}"),
        }

        // local_shell_call
        match rx.recv().await.unwrap().unwrap() {
            ResponseEvent::OutputItemDone(ResponseItem::LocalShellCall {
                id,
                call_id,
                status,
                action,
            }) => {
                assert_eq!(id.as_deref(), Some("ls1"));
                assert_eq!(call_id.as_deref(), Some("call2"));
                if !matches!(status, LocalShellStatus::InProgress) {
                    panic!("unexpected status: {status:?}");
                }
                match action {
                    LocalShellAction::Exec(act) => {
                        assert_eq!(act.command, vec!["echo".to_string(), "hi".to_string()]);
                        assert_eq!(act.timeout_ms, Some(123));
                    }
                }
            }
            other => panic!("unexpected second event: {other:?}"),
        }

        // completed
        assert!(matches!(
            rx.recv().await.unwrap().unwrap(),
            ResponseEvent::Completed { response_id, .. } if response_id == "resp"
        ));
=======
    // ────────────────────────────
    // Tests from `implement-test-for-responses-api-sse-parser`
    // ────────────────────────────

    #[tokio::test]
    async fn parses_items_and_completed() {
        let item1 = json!({
            "type": "response.output_item.done",
            "item": {
                "type": "message",
                "role": "assistant",
                "content": [{"type": "output_text", "text": "Hello"}]
            }
        })
        .to_string();

        let item2 = json!({
            "type": "response.output_item.done",
            "item": {
                "type": "message",
                "role": "assistant",
                "content": [{"type": "output_text", "text": "World"}]
            }
        })
        .to_string();

        let completed = json!({
            "type": "response.completed",
            "response": { "id": "resp1" }
        })
        .to_string();

        let sse1 = format!("event: response.output_item.done\ndata: {item1}\n\n");
        let sse2 = format!("event: response.output_item.done\ndata: {item2}\n\n");
        let sse3 = format!("event: response.completed\ndata: {completed}\n\n");

        let events = collect_events(&[sse1.as_bytes(), sse2.as_bytes(), sse3.as_bytes()]).await;

        assert_eq!(events.len(), 3);

        matches!(
            &events[0],
            Ok(ResponseEvent::OutputItemDone(ResponseItem::Message { role, .. }))
                if role == "assistant"
        );

        matches!(
            &events[1],
            Ok(ResponseEvent::OutputItemDone(ResponseItem::Message { role, .. }))
                if role == "assistant"
        );

        match &events[2] {
            Ok(ResponseEvent::Completed {
                response_id,
                token_usage,
            }) => {
                assert_eq!(response_id, "resp1");
                assert!(token_usage.is_none());
            }
            other => panic!("unexpected third event: {other:?}"),
        }
    }

    #[tokio::test]
    async fn error_when_missing_completed() {
        let item1 = json!({
            "type": "response.output_item.done",
            "item": {
                "type": "message",
                "role": "assistant",
                "content": [{"type": "output_text", "text": "Hello"}]
            }
        })
        .to_string();

        let sse1 = format!("event: response.output_item.done\ndata: {item1}\n\n");

        let events = collect_events(&[sse1.as_bytes()]).await;

        assert_eq!(events.len(), 2);

        matches!(events[0], Ok(ResponseEvent::OutputItemDone(_)));

        match &events[1] {
            Err(CodexErr::Stream(msg)) => {
                assert_eq!(msg, "stream closed before response.completed")
            }
            other => panic!("unexpected second event: {other:?}"),
        }
    }

    // ────────────────────────────
    // Table-driven test from `main`
    // ────────────────────────────

    /// Verifies that the adapter produces the right `ResponseEvent` for a
    /// variety of incoming `type` values.
    #[tokio::test]
    async fn table_driven_event_kinds() {
        struct TestCase {
            name: &'static str,
            event: serde_json::Value,
            expect_first: fn(&ResponseEvent) -> bool,
            expected_len: usize,
        }

        fn is_created(ev: &ResponseEvent) -> bool {
            matches!(ev, ResponseEvent::Created)
        }
        fn is_output(ev: &ResponseEvent) -> bool {
            matches!(ev, ResponseEvent::OutputItemDone(_))
        }
        fn is_completed(ev: &ResponseEvent) -> bool {
            matches!(ev, ResponseEvent::Completed { .. })
        }

        let completed = json!({
            "type": "response.completed",
            "response": {
                "id": "c",
                "usage": {
                    "input_tokens": 0,
                    "input_tokens_details": null,
                    "output_tokens": 0,
                    "output_tokens_details": null,
                    "total_tokens": 0
                },
                "output": []
            }
        });

        let cases = vec![
            TestCase {
                name: "created",
                event: json!({"type": "response.created", "response": {}}),
                expect_first: is_created,
                expected_len: 2,
            },
            TestCase {
                name: "output_item.done",
                event: json!({
                    "type": "response.output_item.done",
                    "item": {
                        "type": "message",
                        "role": "assistant",
                        "content": [
                            {"type": "output_text", "text": "hi"}
                        ]
                    }
                }),
                expect_first: is_output,
                expected_len: 2,
            },
            TestCase {
                name: "unknown",
                event: json!({"type": "response.new_tool_event"}),
                expect_first: is_completed,
                expected_len: 1,
            },
        ];

        for case in cases {
            let mut evs = vec![case.event];
            evs.push(completed.clone());

            let out = run_sse(evs).await;
            assert_eq!(out.len(), case.expected_len, "case {}", case.name);
            assert!(
                (case.expect_first)(&out[0]),
                "first event mismatch in case {}",
                case.name
            );
        }
>>>>>>> f14b5ada
    }
}<|MERGE_RESOLUTION|>--- conflicted
+++ resolved
@@ -394,33 +394,31 @@
 }
 
 #[cfg(test)]
+#[cfg(test)]
 mod tests {
-<<<<<<< HEAD
-    #![allow(clippy::unwrap_used)]
+    #![allow(clippy::expect_used, clippy::unwrap_used)]
 
     use super::*;
-    use crate::models::LocalShellAction;
-    use crate::models::LocalShellStatus;
+    use crate::models::{LocalShellAction, LocalShellStatus};
+    use serde_json::json;
+    use tokio::sync::mpsc;
+    use tokio_test::io::Builder as IoBuilder;
     use tokio_util::io::ReaderStream;
 
-    /// Build a tiny SSE string with the provided events.
+    // ────────────────────────────
+    // Helpers
+    // ────────────────────────────
+
+    /// Build a tiny SSE string with the provided *raw* event chunks (already formatted as
+    /// `"event: ...\ndata: ..."` lines). Each chunk is separated by a blank line.
     fn build_sse(chunks: &[&str]) -> String {
         let mut out = String::new();
         for c in chunks {
             out.push_str(c);
             out.push_str("\n\n");
-=======
-    #![allow(clippy::expect_used, clippy::unwrap_used)]
-
-    use super::*;
-    use serde_json::json;
-    use tokio::sync::mpsc;
-    use tokio_test::io::Builder as IoBuilder;
-    use tokio_util::io::ReaderStream;
-
-    // ────────────────────────────
-    // Helpers
-    // ────────────────────────────
+        }
+        out
+    }
 
     /// Runs the SSE parser on pre-chunked byte slices and returns every event
     /// (including any final `Err` from a stream-closure check).
@@ -465,12 +463,14 @@
         let mut out = Vec::new();
         while let Some(ev) = rx.recv().await {
             out.push(ev.expect("channel closed"));
->>>>>>> f14b5ada
         }
         out
     }
 
-<<<<<<< HEAD
+    // ────────────────────────────
+    // Tests from `implement-unit-tests-for-event-aggregation-and-tool-calls`
+    // ────────────────────────────
+
     #[tokio::test]
     async fn parses_function_and_local_shell_items() {
         let func = "event: response.output_item.done\n\
@@ -524,7 +524,8 @@
             rx.recv().await.unwrap().unwrap(),
             ResponseEvent::Completed { response_id, .. } if response_id == "resp"
         ));
-=======
+    }
+
     // ────────────────────────────
     // Tests from `implement-test-for-responses-api-sse-parser`
     // ────────────────────────────
@@ -605,6 +606,7 @@
 
         let events = collect_events(&[sse1.as_bytes()]).await;
 
+        // We expect the item + a final Err complaining about the missing completed event.
         assert_eq!(events.len(), 2);
 
         matches!(events[0], Ok(ResponseEvent::OutputItemDone(_)));
@@ -699,6 +701,5 @@
                 case.name
             );
         }
->>>>>>> f14b5ada
     }
 }