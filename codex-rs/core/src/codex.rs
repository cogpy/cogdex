// Poisoned mutex should fail the program
#![allow(clippy::unwrap_used)]

use std::borrow::Cow;
use std::collections::HashMap;
use std::collections::HashSet;
use std::path::Path;
use std::path::PathBuf;
use std::sync::Arc;
use std::sync::Mutex;
use std::sync::atomic::AtomicU64;
use std::time::Duration;

use anyhow::Context;
use async_channel::Receiver;
use async_channel::Sender;
use codex_apply_patch::AffectedPaths;
use codex_apply_patch::ApplyPatchAction;
use codex_apply_patch::ApplyPatchFileChange;
use codex_apply_patch::MaybeApplyPatchVerified;
use codex_apply_patch::maybe_parse_apply_patch_verified;
use codex_apply_patch::print_summary;
use futures::prelude::*;
use mcp_types::CallToolResult;
use serde::Serialize;
use serde_json;
use tokio::sync::Notify;
use tokio::sync::oneshot;
use tokio::task::AbortHandle;
use tracing::debug;
use tracing::error;
use tracing::info;
use tracing::trace;
use tracing::warn;
use uuid::Uuid;

use crate::client::ModelClient;
use crate::client_common::Prompt;
use crate::client_common::ResponseEvent;
use crate::config::Config;
use crate::config_types::ShellEnvironmentPolicy;
use crate::conversation_history::ConversationHistory;
use crate::error::CodexErr;
use crate::error::Result as CodexResult;
use crate::error::SandboxErr;
use crate::exec::ExecParams;
use crate::exec::ExecToolCallOutput;
use crate::exec::SandboxType;
use crate::exec::process_exec_tool_call;
use crate::exec_env::create_env;
use crate::mcp_connection_manager::McpConnectionManager;
use crate::mcp_tool_call::handle_mcp_tool_call;
use crate::models::ContentItem;
use crate::models::FunctionCallOutputPayload;
use crate::models::LocalShellAction;
use crate::models::ReasoningItemReasoningSummary;
use crate::models::ResponseInputItem;
use crate::models::ResponseItem;
use crate::models::ShellToolCallParams;
use crate::project_doc::get_user_instructions;
use crate::protocol::AgentMessageDeltaEvent;
use crate::protocol::AgentMessageEvent;
use crate::protocol::AgentReasoningDeltaEvent;
use crate::protocol::AgentReasoningEvent;
use crate::protocol::ApplyPatchApprovalRequestEvent;
use crate::protocol::AskForApproval;
use crate::protocol::BackgroundEventEvent;
use crate::protocol::ErrorEvent;
use crate::protocol::Event;
use crate::protocol::EventMsg;
use crate::protocol::ExecApprovalRequestEvent;
use crate::protocol::ExecCommandBeginEvent;
use crate::protocol::ExecCommandEndEvent;
use crate::protocol::FileChange;
use crate::protocol::InputItem;
use crate::protocol::Op;
use crate::protocol::PatchApplyBeginEvent;
use crate::protocol::PatchApplyEndEvent;
use crate::protocol::ReviewDecision;
use crate::protocol::SandboxPolicy;
use crate::protocol::SessionConfiguredEvent;
use crate::protocol::Submission;
use crate::protocol::TaskCompleteEvent;
use crate::rollout::RolloutRecorder;
use crate::rollout::RolloutSetup;
use crate::safety::SafetyCheck;
use crate::safety::assess_command_safety;
use crate::safety::assess_patch_safety;
use crate::user_notification::UserNotification;
use crate::util::backoff;

/// The high-level interface to the Codex system.
/// It operates as a queue pair where you send submissions and receive events.
pub struct Codex {
    next_id: AtomicU64,
    tx_sub: Sender<Submission>,
    rx_event: Receiver<Event>,
}

impl Codex {
    /// Spawn a new [`Codex`] and initialize the session. Returns the instance
    /// of `Codex` and the ID of the `SessionInitialized` event that was
    /// submitted to start the session.
    pub async fn spawn(config: Config, ctrl_c: Arc<Notify>) -> CodexResult<(Codex, String, Uuid)> {
        // experimental resume path (undocumented)
        let resume_path = config.experimental_resume.clone();
        info!("resume_path: {resume_path:?}");
        let (tx_sub, rx_sub) = async_channel::bounded(64);
        let (tx_event, rx_event) = async_channel::bounded(1600);

        let user_instructions = get_user_instructions(&config).await;

        let configure_session = Op::ConfigureSession {
            provider: config.model_provider.clone(),
            model: config.model.clone(),
            model_reasoning_effort: config.model_reasoning_effort,
            model_reasoning_summary: config.model_reasoning_summary,
            user_instructions,
            base_instructions: config.base_instructions.clone(),
            approval_policy: config.approval_policy,
            sandbox_policy: config.sandbox_policy.clone(),
            disable_response_storage: config.disable_response_storage,
            notify: config.notify.clone(),
            cwd: config.cwd.clone(),
            resume_path: resume_path.clone(),
        };

        let config = Arc::new(config);

        // Generate a unique ID for the lifetime of this Codex session.
        let session_id = Uuid::new_v4();
        tokio::spawn(submission_loop(
            session_id, config, rx_sub, tx_event, ctrl_c,
        ));
        let codex = Codex {
            next_id: AtomicU64::new(0),
            tx_sub,
            rx_event,
        };
        let init_id = codex.submit(configure_session).await?;

        Ok((codex, init_id, session_id))
    }

    /// Submit the `op` wrapped in a `Submission` with a unique ID.
    pub async fn submit(&self, op: Op) -> CodexResult<String> {
        let id = self
            .next_id
            .fetch_add(1, std::sync::atomic::Ordering::SeqCst)
            .to_string();
        let sub = Submission { id: id.clone(), op };
        self.submit_with_id(sub).await?;
        Ok(id)
    }

    /// Use sparingly: prefer `submit()` so Codex is responsible for generating
    /// unique IDs for each submission.
    pub async fn submit_with_id(&self, sub: Submission) -> CodexResult<()> {
        self.tx_sub
            .send(sub)
            .await
            .map_err(|_| CodexErr::InternalAgentDied)?;
        Ok(())
    }

    pub async fn next_event(&self) -> CodexResult<Event> {
        let event = self
            .rx_event
            .recv()
            .await
            .map_err(|_| CodexErr::InternalAgentDied)?;
        Ok(event)
    }
}

/// Context for an initialized model agent
///
/// A session has at most 1 running task at a time, and can be interrupted by user input.
pub(crate) struct Session {
    client: ModelClient,
    tx_event: Sender<Event>,
    ctrl_c: Arc<Notify>,

    /// The session's current working directory. All relative paths provided by
    /// the model as well as sandbox policies are resolved against this path
    /// instead of `std::env::current_dir()`.
    cwd: PathBuf,
    base_instructions: Option<String>,
    user_instructions: Option<String>,
    approval_policy: AskForApproval,
    sandbox_policy: SandboxPolicy,
    shell_environment_policy: ShellEnvironmentPolicy,
    writable_roots: Mutex<Vec<PathBuf>>,
    disable_response_storage: bool,

    /// Manager for external MCP servers/tools.
    mcp_connection_manager: McpConnectionManager,

    /// External notifier command (will be passed as args to exec()). When
    /// `None` this feature is disabled.
    notify: Option<Vec<String>>,

    /// Optional rollout recorder for persisting the conversation transcript so
    /// sessions can be replayed or inspected later.
    rollout: Mutex<Option<RolloutRecorder>>,
    state: Mutex<State>,
    codex_linux_sandbox_exe: Option<PathBuf>,
}

impl Session {
    fn resolve_path(&self, path: Option<String>) -> PathBuf {
        path.as_ref()
            .map(PathBuf::from)
            .map_or_else(|| self.cwd.clone(), |p| self.cwd.join(p))
    }
}

/// Mutable state of the agent
#[derive(Default)]
struct State {
    approved_commands: HashSet<Vec<String>>,
    current_task: Option<AgentTask>,
    pending_approvals: HashMap<String, oneshot::Sender<ReviewDecision>>,
    pending_input: Vec<ResponseInputItem>,
    history: ConversationHistory,
}

impl Session {
    pub fn set_task(&self, task: AgentTask) {
        let mut state = self.state.lock().unwrap();
        if let Some(current_task) = state.current_task.take() {
            current_task.abort();
        }
        state.current_task = Some(task);
    }

    pub fn remove_task(&self, sub_id: &str) {
        let mut state = self.state.lock().unwrap();
        if let Some(task) = &state.current_task {
            if task.sub_id == sub_id {
                state.current_task.take();
            }
        }
    }

    /// Sends the given event to the client and swallows the send event, if
    /// any, logging it as an error.
    pub(crate) async fn send_event(&self, event: Event) {
        if let Err(e) = self.tx_event.send(event).await {
            error!("failed to send tool call event: {e}");
        }
    }

    pub async fn request_command_approval(
        &self,
        sub_id: String,
        call_id: String,
        command: Vec<String>,
        cwd: PathBuf,
        reason: Option<String>,
    ) -> oneshot::Receiver<ReviewDecision> {
        let (tx_approve, rx_approve) = oneshot::channel();
        let event = Event {
            id: sub_id.clone(),
            msg: EventMsg::ExecApprovalRequest(ExecApprovalRequestEvent {
                call_id,
                command,
                cwd,
                reason,
            }),
        };
        let _ = self.tx_event.send(event).await;
        {
            let mut state = self.state.lock().unwrap();
            state.pending_approvals.insert(sub_id, tx_approve);
        }
        rx_approve
    }

    pub async fn request_patch_approval(
        &self,
        sub_id: String,
        call_id: String,
        action: &ApplyPatchAction,
        reason: Option<String>,
        grant_root: Option<PathBuf>,
    ) -> oneshot::Receiver<ReviewDecision> {
        let (tx_approve, rx_approve) = oneshot::channel();
        let event = Event {
            id: sub_id.clone(),
            msg: EventMsg::ApplyPatchApprovalRequest(ApplyPatchApprovalRequestEvent {
                call_id,
                changes: convert_apply_patch_to_protocol(action),
                reason,
                grant_root,
            }),
        };
        let _ = self.tx_event.send(event).await;
        {
            let mut state = self.state.lock().unwrap();
            state.pending_approvals.insert(sub_id, tx_approve);
        }
        rx_approve
    }

    pub fn notify_approval(&self, sub_id: &str, decision: ReviewDecision) {
        let mut state = self.state.lock().unwrap();
        if let Some(tx_approve) = state.pending_approvals.remove(sub_id) {
            tx_approve.send(decision).ok();
        }
    }

    pub fn add_approved_command(&self, cmd: Vec<String>) {
        let mut state = self.state.lock().unwrap();
        state.approved_commands.insert(cmd);
    }

    /// Records items to both the rollout and the chat completions/ZDR
    /// transcript, if enabled.
    async fn record_conversation_items(&self, items: &[ResponseItem]) {
        debug!("Recording items for conversation: {items:?}");
        self.record_state_snapshot(items).await;

        self.state.lock().unwrap().history.record_items(items);
    }

    async fn record_state_snapshot(&self, items: &[ResponseItem]) {
        let snapshot = { crate::rollout::SessionStateSnapshot {} };

        let recorder = {
            let guard = self.rollout.lock().unwrap();
            guard.as_ref().cloned()
        };

        if let Some(rec) = recorder {
            if let Err(e) = rec.record_state(snapshot).await {
                error!("failed to record rollout state: {e:#}");
            }
            if let Err(e) = rec.record_items(items).await {
                error!("failed to record rollout items: {e:#}");
            }
        }
    }

    async fn notify_exec_command_begin(&self, sub_id: &str, call_id: &str, params: &ExecParams) {
        let event = Event {
            id: sub_id.to_string(),
            msg: EventMsg::ExecCommandBegin(ExecCommandBeginEvent {
                call_id: call_id.to_string(),
                command: params.command.clone(),
                cwd: params.cwd.clone(),
            }),
        };
        let _ = self.tx_event.send(event).await;
    }

    async fn notify_exec_command_end(
        &self,
        sub_id: &str,
        call_id: &str,
        stdout: &str,
        stderr: &str,
        exit_code: i32,
    ) {
        const MAX_STREAM_OUTPUT: usize = 5 * 1024; // 5KiB
        let event = Event {
            id: sub_id.to_string(),
            // Because stdout and stderr could each be up to 100 KiB, we send
            // truncated versions.
            msg: EventMsg::ExecCommandEnd(ExecCommandEndEvent {
                call_id: call_id.to_string(),
                stdout: stdout.chars().take(MAX_STREAM_OUTPUT).collect(),
                stderr: stderr.chars().take(MAX_STREAM_OUTPUT).collect(),
                exit_code,
            }),
        };
        let _ = self.tx_event.send(event).await;
    }

    /// Helper that emits a BackgroundEvent with the given message. This keeps
    /// the call‑sites terse so adding more diagnostics does not clutter the
    /// core agent logic.
    async fn notify_background_event(&self, sub_id: &str, message: impl Into<String>) {
        let event = Event {
            id: sub_id.to_string(),
            msg: EventMsg::BackgroundEvent(BackgroundEventEvent {
                message: message.into(),
            }),
        };
        let _ = self.tx_event.send(event).await;
    }

    /// Returns the input if there was no task running to inject into
    pub fn inject_input(&self, input: Vec<InputItem>) -> Result<(), Vec<InputItem>> {
        let mut state = self.state.lock().unwrap();
        if state.current_task.is_some() {
            state.pending_input.push(input.into());
            Ok(())
        } else {
            Err(input)
        }
    }

    pub fn get_pending_input(&self) -> Vec<ResponseInputItem> {
        let mut state = self.state.lock().unwrap();
        if state.pending_input.is_empty() {
            Vec::with_capacity(0)
        } else {
            let mut ret = Vec::new();
            std::mem::swap(&mut ret, &mut state.pending_input);
            ret
        }
    }

    pub async fn call_tool(
        &self,
        server: &str,
        tool: &str,
        arguments: Option<serde_json::Value>,
        timeout: Option<Duration>,
    ) -> anyhow::Result<CallToolResult> {
        self.mcp_connection_manager
            .call_tool(server, tool, arguments, timeout)
            .await
    }

    pub fn abort(&self) {
        info!("Aborting existing session");
        let mut state = self.state.lock().unwrap();
        state.pending_approvals.clear();
        state.pending_input.clear();
        if let Some(task) = state.current_task.take() {
            task.abort();
        }
    }

    /// Spawn the configured notifier (if any) with the given JSON payload as
    /// the last argument. Failures are logged but otherwise ignored so that
    /// notification issues do not interfere with the main workflow.
    fn maybe_notify(&self, notification: UserNotification) {
        let Some(notify_command) = &self.notify else {
            return;
        };

        if notify_command.is_empty() {
            return;
        }

        let Ok(json) = serde_json::to_string(&notification) else {
            error!("failed to serialise notification payload");
            return;
        };

        let mut command = std::process::Command::new(&notify_command[0]);
        if notify_command.len() > 1 {
            command.args(&notify_command[1..]);
        }
        command.arg(json);

        // Fire-and-forget – we do not wait for completion.
        if let Err(e) = command.spawn() {
            warn!("failed to spawn notifier '{}': {e}", notify_command[0]);
        }
    }
}

impl Drop for Session {
    fn drop(&mut self) {
        self.abort();
    }
}

impl State {
    pub fn partial_clone(&self) -> Self {
        Self {
            approved_commands: self.approved_commands.clone(),
            history: self.history.clone(),
            ..Default::default()
        }
    }
}

/// A series of Turns in response to user input.
pub(crate) struct AgentTask {
    sess: Arc<Session>,
    sub_id: String,
    handle: AbortHandle,
}

impl AgentTask {
    fn spawn(sess: Arc<Session>, sub_id: String, input: Vec<InputItem>) -> Self {
        let handle =
            tokio::spawn(run_task(Arc::clone(&sess), sub_id.clone(), input)).abort_handle();
        Self {
            sess,
            sub_id,
            handle,
        }
    }

    fn abort(self) {
        if !self.handle.is_finished() {
            self.handle.abort();
            let event = Event {
                id: self.sub_id,
                msg: EventMsg::Error(ErrorEvent {
                    message: "Turn interrupted".to_string(),
                }),
            };
            let tx_event = self.sess.tx_event.clone();
            tokio::spawn(async move {
                tx_event.send(event).await.ok();
            });
        }
    }
}

async fn submission_loop(
    mut session_id: Uuid,
    config: Arc<Config>,
    rx_sub: Receiver<Submission>,
    tx_event: Sender<Event>,
    ctrl_c: Arc<Notify>,
) {
    let mut sess: Option<Arc<Session>> = None;
    // shorthand - send an event when there is no active session
    let send_no_session_event = |sub_id: String| async {
        let event = Event {
            id: sub_id,
            msg: EventMsg::Error(ErrorEvent {
                message: "No session initialized, expected 'ConfigureSession' as first Op"
                    .to_string(),
            }),
        };
        tx_event.send(event).await.ok();
    };

    loop {
        let interrupted = ctrl_c.notified();
        let sub = tokio::select! {
            res = rx_sub.recv() => match res {
                Ok(sub) => sub,
                Err(_) => break,
            },
            _ = interrupted => {
                if let Some(sess) = sess.as_ref(){
                    sess.abort();
                }
                continue;
            },
        };

        debug!(?sub, "Submission");
        match sub.op {
            Op::Interrupt => {
                let sess = match sess.as_ref() {
                    Some(sess) => sess,
                    None => {
                        send_no_session_event(sub.id).await;
                        continue;
                    }
                };
                sess.abort();
            }
            Op::ConfigureSession {
                provider,
                model,
                model_reasoning_effort,
                model_reasoning_summary,
                user_instructions,
                base_instructions,
                approval_policy,
                sandbox_policy,
                disable_response_storage,
                notify,
                cwd,
                resume_path,
            } => {
                info!(
                    "Configuring session: model={model}; provider={provider:?}; resume={resume_path:?}"
                );
                if !cwd.is_absolute() {
                    let message = format!("cwd is not absolute: {cwd:?}");
                    error!(message);
                    let event = Event {
                        id: sub.id,
                        msg: EventMsg::Error(ErrorEvent { message }),
                    };
                    if let Err(e) = tx_event.send(event).await {
                        error!("failed to send error message: {e:?}");
                    }
                    return;
                }
<<<<<<< HEAD
=======
                // Optionally resume an existing rollout.
                let mut restored_items: Option<Vec<ResponseItem>> = None;
                let rollout_recorder: Option<RolloutRecorder> =
                    if let Some(path) = resume_path.as_ref() {
                        match RolloutRecorder::resume(path).await {
                            Ok((rec, saved)) => {
                                session_id = saved.session_id;
                                if !saved.items.is_empty() {
                                    restored_items = Some(saved.items);
                                }
                                Some(rec)
                            }
                            Err(e) => {
                                warn!("failed to resume rollout from {path:?}: {e}");
                                None
                            }
                        }
                    } else {
                        None
                    };
>>>>>>> 084236f7

                let RolloutSetup {
                    recorder: rollout_recorder,
                    restored_items,
                    restored_prev_id,
                    session_id,
                } = crate::rollout::prepare_rollout_recorder(
                    &config,
                    session_id,
                    instructions.clone(),
                    resume_path.as_deref(),
                )
                .await;

                let client = ModelClient::new(
                    config.clone(),
                    provider.clone(),
                    model_reasoning_effort,
                    model_reasoning_summary,
                    session_id,
                );

                // abort any current running session and clone its state
                let state = match sess.take() {
                    Some(sess) => {
                        sess.abort();
                        sess.state.lock().unwrap().partial_clone()
                    }
                    None => State {
                        history: ConversationHistory::new(),
                        ..Default::default()
                    },
                };

                let writable_roots = Mutex::new(get_writable_roots(&cwd));

                // Error messages to dispatch after SessionConfigured is sent.
                let mut mcp_connection_errors = Vec::<Event>::new();
                let (mcp_connection_manager, failed_clients) =
                    match McpConnectionManager::new(config.mcp_servers.clone()).await {
                        Ok((mgr, failures)) => (mgr, failures),
                        Err(e) => {
                            let message = format!("Failed to create MCP connection manager: {e:#}");
                            error!("{message}");
                            mcp_connection_errors.push(Event {
                                id: sub.id.clone(),
                                msg: EventMsg::Error(ErrorEvent { message }),
                            });
                            (McpConnectionManager::default(), Default::default())
                        }
                    };

                // Surface individual client start-up failures to the user.
                if !failed_clients.is_empty() {
                    for (server_name, err) in failed_clients {
                        let message =
                            format!("MCP client for `{server_name}` failed to start: {err:#}");
                        error!("{message}");
                        mcp_connection_errors.push(Event {
                            id: sub.id.clone(),
                            msg: EventMsg::Error(ErrorEvent { message }),
                        });
                    }
                }
                sess = Some(Arc::new(Session {
                    client,
                    tx_event: tx_event.clone(),
                    ctrl_c: Arc::clone(&ctrl_c),
                    user_instructions,
                    base_instructions,
                    approval_policy,
                    sandbox_policy,
                    shell_environment_policy: config.shell_environment_policy.clone(),
                    cwd,
                    writable_roots,
                    mcp_connection_manager,
                    notify,
                    state: Mutex::new(state),
                    rollout: Mutex::new(rollout_recorder),
                    codex_linux_sandbox_exe: config.codex_linux_sandbox_exe.clone(),
                    disable_response_storage,
                }));

                // Patch restored state into the newly created session.
                if let Some(sess_arc) = &sess {
                    if restored_items.is_some() {
                        let mut st = sess_arc.state.lock().unwrap();
                        st.history.record_items(restored_items.unwrap().iter());
                    }
                }

                // Gather history metadata for SessionConfiguredEvent.
                let (history_log_id, history_entry_count) =
                    crate::message_history::history_metadata(&config).await;

                // ack
                let events = std::iter::once(Event {
                    id: sub.id.clone(),
                    msg: EventMsg::SessionConfigured(SessionConfiguredEvent {
                        session_id,
                        model,
                        history_log_id,
                        history_entry_count,
                    }),
                })
                .chain(mcp_connection_errors.into_iter());
                for event in events {
                    if let Err(e) = tx_event.send(event).await {
                        error!("failed to send event: {e:?}");
                    }
                }
            }
            Op::UserInput { items } => {
                let sess = match sess.as_ref() {
                    Some(sess) => sess,
                    None => {
                        send_no_session_event(sub.id).await;
                        continue;
                    }
                };

                // attempt to inject input into current task
                if let Err(items) = sess.inject_input(items) {
                    // no current task, spawn a new one
                    let task = AgentTask::spawn(Arc::clone(sess), sub.id, items);
                    sess.set_task(task);
                }
            }
            Op::ExecApproval { id, decision } => {
                let sess = match sess.as_ref() {
                    Some(sess) => sess,
                    None => {
                        send_no_session_event(sub.id).await;
                        continue;
                    }
                };
                match decision {
                    ReviewDecision::Abort => {
                        sess.abort();
                    }
                    other => sess.notify_approval(&id, other),
                }
            }
            Op::PatchApproval { id, decision } => {
                let sess = match sess.as_ref() {
                    Some(sess) => sess,
                    None => {
                        send_no_session_event(sub.id).await;
                        continue;
                    }
                };
                match decision {
                    ReviewDecision::Abort => {
                        sess.abort();
                    }
                    other => sess.notify_approval(&id, other),
                }
            }
            Op::AddToHistory { text } => {
                // TODO: What should we do if we got AddToHistory before ConfigureSession?
                // currently, if ConfigureSession has resume path, this history will be ignored
                let id = session_id;
                let config = config.clone();
                tokio::spawn(async move {
                    if let Err(e) = crate::message_history::append_entry(&text, &id, &config).await
                    {
                        warn!("failed to append to message history: {e}");
                    }
                });
            }

            Op::GetHistoryEntryRequest { offset, log_id } => {
                let config = config.clone();
                let tx_event = tx_event.clone();
                let sub_id = sub.id.clone();

                tokio::spawn(async move {
                    // Run lookup in blocking thread because it does file IO + locking.
                    let entry_opt = tokio::task::spawn_blocking(move || {
                        crate::message_history::lookup(log_id, offset, &config)
                    })
                    .await
                    .unwrap_or(None);

                    let event = Event {
                        id: sub_id,
                        msg: EventMsg::GetHistoryEntryResponse(
                            crate::protocol::GetHistoryEntryResponseEvent {
                                offset,
                                log_id,
                                entry: entry_opt,
                            },
                        ),
                    };

                    if let Err(e) = tx_event.send(event).await {
                        warn!("failed to send GetHistoryEntryResponse event: {e}");
                    }
                });
            }
        }
    }
    debug!("Agent loop exited");
}

/// Takes a user message as input and runs a loop where, at each turn, the model
/// replies with either:
///
/// - requested function calls
/// - an assistant message
///
/// While it is possible for the model to return multiple of these items in a
/// single turn, in practice, we generally one item per turn:
///
/// - If the model requests a function call, we execute it and send the output
///   back to the model in the next turn.
/// - If the model sends only an assistant message, we record it in the
///   conversation history and consider the task complete.
async fn run_task(sess: Arc<Session>, sub_id: String, input: Vec<InputItem>) {
    if input.is_empty() {
        return;
    }
    let event = Event {
        id: sub_id.clone(),
        msg: EventMsg::TaskStarted,
    };
    if sess.tx_event.send(event).await.is_err() {
        return;
    }

    let initial_input_for_turn = ResponseInputItem::from(input);
    sess.record_conversation_items(&[initial_input_for_turn.clone().into()])
        .await;

    let last_agent_message: Option<String>;
    loop {
        // Note that pending_input would be something like a message the user
        // submitted through the UI while the model was running. Though the UI
        // may support this, the model might not.
        let pending_input = sess
            .get_pending_input()
            .into_iter()
            .map(ResponseItem::from)
            .collect::<Vec<ResponseItem>>();
        sess.record_conversation_items(&pending_input).await;

        // Construct the input that we will send to the model. When using the
        // Chat completions API (or ZDR clients), the model needs the full
        // conversation history on each turn. The rollout file, however, should
        // only record the new items that originated in this turn so that it
        // represents an append-only log without duplicates.
        let turn_input: Vec<ResponseItem> =
            [sess.state.lock().unwrap().history.contents(), pending_input].concat();

        let turn_input_messages: Vec<String> = turn_input
            .iter()
            .filter_map(|item| match item {
                ResponseItem::Message { content, .. } => Some(content),
                _ => None,
            })
            .flat_map(|content| {
                content.iter().filter_map(|item| match item {
                    ContentItem::OutputText { text } => Some(text.clone()),
                    _ => None,
                })
            })
            .collect();
        match run_turn(&sess, sub_id.clone(), turn_input).await {
            Ok(turn_output) => {
                let mut items_to_record_in_conversation_history = Vec::<ResponseItem>::new();
                let mut responses = Vec::<ResponseInputItem>::new();
                for processed_response_item in turn_output {
                    let ProcessedResponseItem { item, response } = processed_response_item;
                    match (&item, &response) {
                        (ResponseItem::Message { role, .. }, None) if role == "assistant" => {
                            // If the model returned a message, we need to record it.
                            items_to_record_in_conversation_history.push(item);
                        }
                        (
                            ResponseItem::LocalShellCall { .. },
                            Some(ResponseInputItem::FunctionCallOutput { call_id, output }),
                        ) => {
                            items_to_record_in_conversation_history.push(item);
                            items_to_record_in_conversation_history.push(
                                ResponseItem::FunctionCallOutput {
                                    call_id: call_id.clone(),
                                    output: output.clone(),
                                },
                            );
                        }
                        (
                            ResponseItem::FunctionCall { .. },
                            Some(ResponseInputItem::FunctionCallOutput { call_id, output }),
                        ) => {
                            items_to_record_in_conversation_history.push(item);
                            items_to_record_in_conversation_history.push(
                                ResponseItem::FunctionCallOutput {
                                    call_id: call_id.clone(),
                                    output: output.clone(),
                                },
                            );
                        }
                        (
                            ResponseItem::FunctionCall { .. },
                            Some(ResponseInputItem::McpToolCallOutput { call_id, result }),
                        ) => {
                            items_to_record_in_conversation_history.push(item);
                            let (content, success): (String, Option<bool>) = match result {
                                Ok(CallToolResult {
                                    content,
                                    is_error,
                                    structured_content: _,
                                }) => match serde_json::to_string(content) {
                                    Ok(content) => (content, *is_error),
                                    Err(e) => {
                                        warn!("Failed to serialize MCP tool call output: {e}");
                                        (e.to_string(), Some(true))
                                    }
                                },
                                Err(e) => (e.clone(), Some(true)),
                            };
                            items_to_record_in_conversation_history.push(
                                ResponseItem::FunctionCallOutput {
                                    call_id: call_id.clone(),
                                    output: FunctionCallOutputPayload { content, success },
                                },
                            );
                        }
                        (
                            ResponseItem::Reasoning {
                                id,
                                summary,
                                encrypted_content,
                            },
                            None,
                        ) => {
                            items_to_record_in_conversation_history.push(ResponseItem::Reasoning {
                                id: id.clone(),
                                summary: summary.clone(),
                                encrypted_content: encrypted_content.clone(),
                            });
                        }
                        _ => {
                            warn!("Unexpected response item: {item:?} with response: {response:?}");
                        }
                    };
                    if let Some(response) = response {
                        responses.push(response);
                    }
                }

                // Only attempt to take the lock if there is something to record.
                if !items_to_record_in_conversation_history.is_empty() {
                    sess.record_conversation_items(&items_to_record_in_conversation_history)
                        .await;
                }

                if responses.is_empty() {
                    debug!("Turn completed");
                    last_agent_message = get_last_assistant_message_from_turn(
                        &items_to_record_in_conversation_history,
                    );
                    sess.maybe_notify(UserNotification::AgentTurnComplete {
                        turn_id: sub_id.clone(),
                        input_messages: turn_input_messages,
                        last_assistant_message: last_agent_message.clone(),
                    });
                    break;
                }
            }
            Err(e) => {
                info!("Turn error: {e:#}");
                let event = Event {
                    id: sub_id.clone(),
                    msg: EventMsg::Error(ErrorEvent {
                        message: e.to_string(),
                    }),
                };
                sess.tx_event.send(event).await.ok();
                return;
            }
        }
    }
    sess.remove_task(&sub_id);
    let event = Event {
        id: sub_id,
        msg: EventMsg::TaskComplete(TaskCompleteEvent { last_agent_message }),
    };
    sess.tx_event.send(event).await.ok();
}

async fn run_turn(
    sess: &Session,
    sub_id: String,
    input: Vec<ResponseItem>,
) -> CodexResult<Vec<ProcessedResponseItem>> {
    let extra_tools = sess.mcp_connection_manager.list_all_tools();
    let prompt = Prompt {
        input,
        user_instructions: sess.user_instructions.clone(),
        store: !sess.disable_response_storage,
        extra_tools,
        base_instructions_override: sess.base_instructions.clone(),
    };

    let mut retries = 0;
    loop {
        match try_run_turn(sess, &sub_id, &prompt).await {
            Ok(output) => return Ok(output),
            Err(CodexErr::Interrupted) => return Err(CodexErr::Interrupted),
            Err(CodexErr::EnvVar(var)) => return Err(CodexErr::EnvVar(var)),
            Err(e) => {
                // Use the configured provider-specific stream retry budget.
                let max_retries = sess.client.get_provider().stream_max_retries();
                if retries < max_retries {
                    retries += 1;
                    let delay = backoff(retries);
                    warn!(
                        "stream disconnected - retrying turn ({retries}/{max_retries} in {delay:?})...",
                    );

                    // Surface retry information to any UI/front‑end so the
                    // user understands what is happening instead of staring
                    // at a seemingly frozen screen.
                    sess.notify_background_event(
                        &sub_id,
                        format!(
                            "stream error: {e}; retrying {retries}/{max_retries} in {delay:?}…"
                        ),
                    )
                    .await;

                    tokio::time::sleep(delay).await;
                } else {
                    return Err(e);
                }
            }
        }
    }
}

/// When the model is prompted, it returns a stream of events. Some of these
/// events map to a `ResponseItem`. A `ResponseItem` may need to be
/// "handled" such that it produces a `ResponseInputItem` that needs to be
/// sent back to the model on the next turn.
#[derive(Debug)]
struct ProcessedResponseItem {
    item: ResponseItem,
    response: Option<ResponseInputItem>,
}

async fn try_run_turn(
    sess: &Session,
    sub_id: &str,
    prompt: &Prompt,
) -> CodexResult<Vec<ProcessedResponseItem>> {
    // call_ids that are part of this response.
    let completed_call_ids = prompt
        .input
        .iter()
        .filter_map(|ri| match ri {
            ResponseItem::FunctionCallOutput { call_id, .. } => Some(call_id),
            ResponseItem::LocalShellCall {
                call_id: Some(call_id),
                ..
            } => Some(call_id),
            _ => None,
        })
        .collect::<Vec<_>>();

    // call_ids that were pending but are not part of this response.
    // This usually happens because the user interrupted the model before we responded to one of its tool calls
    // and then the user sent a follow-up message.
    let missing_calls = {
        prompt
            .input
            .iter()
            .filter_map(|ri| match ri {
                ResponseItem::FunctionCall { call_id, .. } => Some(call_id),
                ResponseItem::LocalShellCall {
                    call_id: Some(call_id),
                    ..
                } => Some(call_id),
                _ => None,
            })
            .filter_map(|call_id| {
                if completed_call_ids.contains(&call_id) {
                    None
                } else {
                    Some(call_id.clone())
                }
            })
            .map(|call_id| ResponseItem::FunctionCallOutput {
                call_id: call_id.clone(),
                output: FunctionCallOutputPayload {
                    content: "aborted".to_string(),
                    success: Some(false),
                },
            })
            .collect::<Vec<_>>()
    };
    let prompt: Cow<Prompt> = if missing_calls.is_empty() {
        Cow::Borrowed(prompt)
    } else {
        // Add the synthetic aborted missing calls to the beginning of the input to ensure all call ids have responses.
        let input = [missing_calls, prompt.input.clone()].concat();
        Cow::Owned(Prompt {
            input,
            ..prompt.clone()
        })
    };

    let mut stream = sess.client.clone().stream(&prompt).await?;

    let mut output = Vec::new();
    loop {
        // Poll the next item from the model stream. We must inspect *both* Ok and Err
        // cases so that transient stream failures (e.g., dropped SSE connection before
        // `response.completed`) bubble up and trigger the caller's retry logic.
        let event = stream.next().await;
        let Some(event) = event else {
            // Channel closed without yielding a final Completed event or explicit error.
            // Treat as a disconnected stream so the caller can retry.
            return Err(CodexErr::Stream(
                "stream closed before response.completed".into(),
            ));
        };

        let event = match event {
            Ok(ev) => ev,
            Err(e) => {
                // Propagate the underlying stream error to the caller (run_turn), which
                // will apply the configured `stream_max_retries` policy.
                return Err(e);
            }
        };

        match event {
            ResponseEvent::Created => {}
            ResponseEvent::OutputItemDone(item) => {
                let response = handle_response_item(sess, sub_id, item.clone()).await?;

                output.push(ProcessedResponseItem { item, response });
            }
            ResponseEvent::Completed {
                response_id: _,
                token_usage,
            } => {
                if let Some(token_usage) = token_usage {
                    sess.tx_event
                        .send(Event {
                            id: sub_id.to_string(),
                            msg: EventMsg::TokenCount(token_usage),
                        })
                        .await
                        .ok();
                }

                return Ok(output);
            }
            ResponseEvent::OutputTextDelta(delta) => {
                let event = Event {
                    id: sub_id.to_string(),
                    msg: EventMsg::AgentMessageDelta(AgentMessageDeltaEvent { delta }),
                };
                sess.tx_event.send(event).await.ok();
            }
            ResponseEvent::ReasoningSummaryDelta(delta) => {
                let event = Event {
                    id: sub_id.to_string(),
                    msg: EventMsg::AgentReasoningDelta(AgentReasoningDeltaEvent { delta }),
                };
                sess.tx_event.send(event).await.ok();
            }
        }
    }
}

async fn handle_response_item(
    sess: &Session,
    sub_id: &str,
    item: ResponseItem,
) -> CodexResult<Option<ResponseInputItem>> {
    debug!(?item, "Output item");
    let output = match item {
        ResponseItem::Message { content, .. } => {
            for item in content {
                if let ContentItem::OutputText { text } = item {
                    let event = Event {
                        id: sub_id.to_string(),
                        msg: EventMsg::AgentMessage(AgentMessageEvent { message: text }),
                    };
                    sess.tx_event.send(event).await.ok();
                }
            }
            None
        }
        ResponseItem::Reasoning { summary, .. } => {
            for item in summary {
                let text = match item {
                    ReasoningItemReasoningSummary::SummaryText { text } => text,
                };
                let event = Event {
                    id: sub_id.to_string(),
                    msg: EventMsg::AgentReasoning(AgentReasoningEvent { text }),
                };
                sess.tx_event.send(event).await.ok();
            }
            None
        }
        ResponseItem::FunctionCall {
            name,
            arguments,
            call_id,
            ..
        } => {
            info!("FunctionCall: {arguments}");
            Some(handle_function_call(sess, sub_id.to_string(), name, arguments, call_id).await)
        }
        ResponseItem::LocalShellCall {
            id,
            call_id,
            status: _,
            action,
        } => {
            let LocalShellAction::Exec(action) = action;
            tracing::info!("LocalShellCall: {action:?}");
            let params = ShellToolCallParams {
                command: action.command,
                workdir: action.working_directory,
                timeout_ms: action.timeout_ms,
            };
            let effective_call_id = match (call_id, id) {
                (Some(call_id), _) => call_id,
                (None, Some(id)) => id,
                (None, None) => {
                    error!("LocalShellCall without call_id or id");
                    return Ok(Some(ResponseInputItem::FunctionCallOutput {
                        call_id: "".to_string(),
                        output: FunctionCallOutputPayload {
                            content: "LocalShellCall without call_id or id".to_string(),
                            success: None,
                        },
                    }));
                }
            };

            let exec_params = to_exec_params(params, sess);
            Some(
                handle_container_exec_with_params(
                    exec_params,
                    sess,
                    sub_id.to_string(),
                    effective_call_id,
                )
                .await,
            )
        }
        ResponseItem::FunctionCallOutput { .. } => {
            debug!("unexpected FunctionCallOutput from stream");
            None
        }
        ResponseItem::Other => None,
    };
    Ok(output)
}

async fn handle_function_call(
    sess: &Session,
    sub_id: String,
    name: String,
    arguments: String,
    call_id: String,
) -> ResponseInputItem {
    match name.as_str() {
        "container.exec" | "shell" => {
            let params = match parse_container_exec_arguments(arguments, sess, &call_id) {
                Ok(params) => params,
                Err(output) => {
                    return *output;
                }
            };
            handle_container_exec_with_params(params, sess, sub_id, call_id).await
        }
        _ => {
            match sess.mcp_connection_manager.parse_tool_name(&name) {
                Some((server, tool_name)) => {
                    // TODO(mbolin): Determine appropriate timeout for tool call.
                    let timeout = None;
                    handle_mcp_tool_call(
                        sess, &sub_id, call_id, server, tool_name, arguments, timeout,
                    )
                    .await
                }
                None => {
                    // Unknown function: reply with structured failure so the model can adapt.
                    ResponseInputItem::FunctionCallOutput {
                        call_id,
                        output: FunctionCallOutputPayload {
                            content: format!("unsupported call: {name}"),
                            success: None,
                        },
                    }
                }
            }
        }
    }
}

fn to_exec_params(params: ShellToolCallParams, sess: &Session) -> ExecParams {
    ExecParams {
        command: params.command,
        cwd: sess.resolve_path(params.workdir.clone()),
        timeout_ms: params.timeout_ms,
        env: create_env(&sess.shell_environment_policy),
    }
}

fn parse_container_exec_arguments(
    arguments: String,
    sess: &Session,
    call_id: &str,
) -> Result<ExecParams, Box<ResponseInputItem>> {
    // parse command
    match serde_json::from_str::<ShellToolCallParams>(&arguments) {
        Ok(shell_tool_call_params) => Ok(to_exec_params(shell_tool_call_params, sess)),
        Err(e) => {
            // allow model to re-sample
            let output = ResponseInputItem::FunctionCallOutput {
                call_id: call_id.to_string(),
                output: FunctionCallOutputPayload {
                    content: format!("failed to parse function arguments: {e}"),
                    success: None,
                },
            };
            Err(Box::new(output))
        }
    }
}

async fn handle_container_exec_with_params(
    params: ExecParams,
    sess: &Session,
    sub_id: String,
    call_id: String,
) -> ResponseInputItem {
    // check if this was a patch, and apply it if so
    match maybe_parse_apply_patch_verified(&params.command, &params.cwd) {
        MaybeApplyPatchVerified::Body(changes) => {
            return apply_patch(sess, sub_id, call_id, changes).await;
        }
        MaybeApplyPatchVerified::CorrectnessError(parse_error) => {
            // It looks like an invocation of `apply_patch`, but we
            // could not resolve it into a patch that would apply
            // cleanly. Return to model for resample.
            return ResponseInputItem::FunctionCallOutput {
                call_id,
                output: FunctionCallOutputPayload {
                    content: format!("error: {parse_error:#}"),
                    success: None,
                },
            };
        }
        MaybeApplyPatchVerified::ShellParseError(error) => {
            trace!("Failed to parse shell command, {error:?}");
        }
        MaybeApplyPatchVerified::NotApplyPatch => (),
    }

    // safety checks
    let safety = {
        let state = sess.state.lock().unwrap();
        assess_command_safety(
            &params.command,
            sess.approval_policy,
            &sess.sandbox_policy,
            &state.approved_commands,
        )
    };
    let sandbox_type = match safety {
        SafetyCheck::AutoApprove { sandbox_type } => sandbox_type,
        SafetyCheck::AskUser => {
            let rx_approve = sess
                .request_command_approval(
                    sub_id.clone(),
                    call_id.clone(),
                    params.command.clone(),
                    params.cwd.clone(),
                    None,
                )
                .await;
            match rx_approve.await.unwrap_or_default() {
                ReviewDecision::Approved => (),
                ReviewDecision::ApprovedForSession => {
                    sess.add_approved_command(params.command.clone());
                }
                ReviewDecision::Denied | ReviewDecision::Abort => {
                    return ResponseInputItem::FunctionCallOutput {
                        call_id,
                        output: FunctionCallOutputPayload {
                            content: "exec command rejected by user".to_string(),
                            success: None,
                        },
                    };
                }
            }
            // No sandboxing is applied because the user has given
            // explicit approval. Often, we end up in this case because
            // the command cannot be run in a sandbox, such as
            // installing a new dependency that requires network access.
            SandboxType::None
        }
        SafetyCheck::Reject { reason } => {
            return ResponseInputItem::FunctionCallOutput {
                call_id,
                output: FunctionCallOutputPayload {
                    content: format!("exec command rejected: {reason}"),
                    success: None,
                },
            };
        }
    };

    sess.notify_exec_command_begin(&sub_id, &call_id, &params)
        .await;

    let output_result = process_exec_tool_call(
        params.clone(),
        sandbox_type,
        sess.ctrl_c.clone(),
        &sess.sandbox_policy,
        &sess.codex_linux_sandbox_exe,
    )
    .await;

    match output_result {
        Ok(output) => {
            let ExecToolCallOutput {
                exit_code,
                stdout,
                stderr,
                duration,
            } = output;

            sess.notify_exec_command_end(&sub_id, &call_id, &stdout, &stderr, exit_code)
                .await;

            let is_success = exit_code == 0;
            let content = format_exec_output(
                if is_success { &stdout } else { &stderr },
                exit_code,
                duration,
            );

            ResponseInputItem::FunctionCallOutput {
                call_id,
                output: FunctionCallOutputPayload {
                    content,
                    success: Some(is_success),
                },
            }
        }
        Err(CodexErr::Sandbox(error)) => {
            handle_sandbox_error(error, sandbox_type, params, sess, sub_id, call_id).await
        }
        Err(e) => {
            // Handle non-sandbox errors
            ResponseInputItem::FunctionCallOutput {
                call_id,
                output: FunctionCallOutputPayload {
                    content: format!("execution error: {e}"),
                    success: None,
                },
            }
        }
    }
}

async fn handle_sandbox_error(
    error: SandboxErr,
    sandbox_type: SandboxType,
    params: ExecParams,
    sess: &Session,
    sub_id: String,
    call_id: String,
) -> ResponseInputItem {
    // Early out if the user never wants to be asked for approval; just return to the model immediately
    if sess.approval_policy == AskForApproval::Never {
        return ResponseInputItem::FunctionCallOutput {
            call_id,
            output: FunctionCallOutputPayload {
                content: format!(
                    "failed in sandbox {sandbox_type:?} with execution error: {error}"
                ),
                success: Some(false),
            },
        };
    }

    // Note that when `error` is `SandboxErr::Denied`, it could be a false
    // positive. That is, it may have exited with a non-zero exit code, not
    // because the sandbox denied it, but because that is its expected behavior,
    // i.e., a grep command that did not match anything. Ideally we would
    // include additional metadata on the command to indicate whether non-zero
    // exit codes merit a retry.

    // For now, we categorically ask the user to retry without sandbox.
    sess.notify_background_event(&sub_id, format!("Execution failed: {error}"))
        .await;

    let rx_approve = sess
        .request_command_approval(
            sub_id.clone(),
            call_id.clone(),
            params.command.clone(),
            params.cwd.clone(),
            Some("command failed; retry without sandbox?".to_string()),
        )
        .await;

    match rx_approve.await.unwrap_or_default() {
        ReviewDecision::Approved | ReviewDecision::ApprovedForSession => {
            // Persist this command as pre‑approved for the
            // remainder of the session so future
            // executions skip the sandbox directly.
            // TODO(ragona): Isn't this a bug? It always saves the command in an | fork?
            sess.add_approved_command(params.command.clone());
            // Inform UI we are retrying without sandbox.
            sess.notify_background_event(&sub_id, "retrying command without sandbox")
                .await;

            sess.notify_exec_command_begin(&sub_id, &call_id, &params)
                .await;

            // This is an escalated retry; the policy will not be
            // examined and the sandbox has been set to `None`.
            let retry_output_result = process_exec_tool_call(
                params,
                SandboxType::None,
                sess.ctrl_c.clone(),
                &sess.sandbox_policy,
                &sess.codex_linux_sandbox_exe,
            )
            .await;

            match retry_output_result {
                Ok(retry_output) => {
                    let ExecToolCallOutput {
                        exit_code,
                        stdout,
                        stderr,
                        duration,
                    } = retry_output;

                    sess.notify_exec_command_end(&sub_id, &call_id, &stdout, &stderr, exit_code)
                        .await;

                    let is_success = exit_code == 0;
                    let content = format_exec_output(
                        if is_success { &stdout } else { &stderr },
                        exit_code,
                        duration,
                    );

                    ResponseInputItem::FunctionCallOutput {
                        call_id,
                        output: FunctionCallOutputPayload {
                            content,
                            success: Some(is_success),
                        },
                    }
                }
                Err(e) => {
                    // Handle retry failure
                    ResponseInputItem::FunctionCallOutput {
                        call_id,
                        output: FunctionCallOutputPayload {
                            content: format!("retry failed: {e}"),
                            success: None,
                        },
                    }
                }
            }
        }
        ReviewDecision::Denied | ReviewDecision::Abort => {
            // Fall through to original failure handling.
            ResponseInputItem::FunctionCallOutput {
                call_id,
                output: FunctionCallOutputPayload {
                    content: "exec command rejected by user".to_string(),
                    success: None,
                },
            }
        }
    }
}

async fn apply_patch(
    sess: &Session,
    sub_id: String,
    call_id: String,
    action: ApplyPatchAction,
) -> ResponseInputItem {
    let writable_roots_snapshot = {
        let guard = sess.writable_roots.lock().unwrap();
        guard.clone()
    };

    let auto_approved = match assess_patch_safety(
        &action,
        sess.approval_policy,
        &writable_roots_snapshot,
        &sess.cwd,
    ) {
        SafetyCheck::AutoApprove { .. } => true,
        SafetyCheck::AskUser => {
            // Compute a readable summary of path changes to include in the
            // approval request so the user can make an informed decision.
            let rx_approve = sess
                .request_patch_approval(sub_id.clone(), call_id.clone(), &action, None, None)
                .await;
            match rx_approve.await.unwrap_or_default() {
                ReviewDecision::Approved | ReviewDecision::ApprovedForSession => false,
                ReviewDecision::Denied | ReviewDecision::Abort => {
                    return ResponseInputItem::FunctionCallOutput {
                        call_id,
                        output: FunctionCallOutputPayload {
                            content: "patch rejected by user".to_string(),
                            success: Some(false),
                        },
                    };
                }
            }
        }
        SafetyCheck::Reject { reason } => {
            return ResponseInputItem::FunctionCallOutput {
                call_id,
                output: FunctionCallOutputPayload {
                    content: format!("patch rejected: {reason}"),
                    success: Some(false),
                },
            };
        }
    };

    // Verify write permissions before touching the filesystem.
    let writable_snapshot = { sess.writable_roots.lock().unwrap().clone() };

    if let Some(offending) = first_offending_path(&action, &writable_snapshot, &sess.cwd) {
        let root = offending.parent().unwrap_or(&offending).to_path_buf();

        let reason = Some(format!(
            "grant write access to {} for this session",
            root.display()
        ));

        let rx = sess
            .request_patch_approval(
                sub_id.clone(),
                call_id.clone(),
                &action,
                reason.clone(),
                Some(root.clone()),
            )
            .await;

        if !matches!(
            rx.await.unwrap_or_default(),
            ReviewDecision::Approved | ReviewDecision::ApprovedForSession
        ) {
            return ResponseInputItem::FunctionCallOutput {
                call_id,
                output: FunctionCallOutputPayload {
                    content: "patch rejected by user".to_string(),
                    success: Some(false),
                },
            };
        }

        // user approved, extend writable roots for this session
        sess.writable_roots.lock().unwrap().push(root);
    }

    let _ = sess
        .tx_event
        .send(Event {
            id: sub_id.clone(),
            msg: EventMsg::PatchApplyBegin(PatchApplyBeginEvent {
                call_id: call_id.clone(),
                auto_approved,
                changes: convert_apply_patch_to_protocol(&action),
            }),
        })
        .await;

    let mut stdout = Vec::new();
    let mut stderr = Vec::new();
    // Enforce writable roots. If a write is blocked, collect offending root
    // and prompt the user to extend permissions.
    let mut result = apply_changes_from_apply_patch_and_report(&action, &mut stdout, &mut stderr);

    if let Err(err) = &result {
        if err.kind() == std::io::ErrorKind::PermissionDenied {
            // Determine first offending path.
            let offending_opt = action
                .changes()
                .iter()
                .flat_map(|(path, change)| match change {
                    ApplyPatchFileChange::Add { .. } => vec![path.as_ref()],
                    ApplyPatchFileChange::Delete => vec![path.as_ref()],
                    ApplyPatchFileChange::Update {
                        move_path: Some(move_path),
                        ..
                    } => {
                        vec![path.as_ref(), move_path.as_ref()]
                    }
                    ApplyPatchFileChange::Update {
                        move_path: None, ..
                    } => vec![path.as_ref()],
                })
                .find_map(|path: &Path| {
                    // ApplyPatchAction promises to guarantee absolute paths.
                    if !path.is_absolute() {
                        panic!("apply_patch invariant failed: path is not absolute: {path:?}");
                    }

                    let writable = {
                        let roots = sess.writable_roots.lock().unwrap();
                        roots.iter().any(|root| path.starts_with(root))
                    };
                    if writable {
                        None
                    } else {
                        Some(path.to_path_buf())
                    }
                });

            if let Some(offending) = offending_opt {
                let root = offending.parent().unwrap_or(&offending).to_path_buf();

                let reason = Some(format!(
                    "grant write access to {} for this session",
                    root.display()
                ));
                let rx = sess
                    .request_patch_approval(
                        sub_id.clone(),
                        call_id.clone(),
                        &action,
                        reason.clone(),
                        Some(root.clone()),
                    )
                    .await;
                if matches!(
                    rx.await.unwrap_or_default(),
                    ReviewDecision::Approved | ReviewDecision::ApprovedForSession
                ) {
                    // Extend writable roots.
                    sess.writable_roots.lock().unwrap().push(root);
                    stdout.clear();
                    stderr.clear();
                    result = apply_changes_from_apply_patch_and_report(
                        &action,
                        &mut stdout,
                        &mut stderr,
                    );
                }
            }
        }
    }

    // Emit PatchApplyEnd event.
    let success_flag = result.is_ok();
    let _ = sess
        .tx_event
        .send(Event {
            id: sub_id.clone(),
            msg: EventMsg::PatchApplyEnd(PatchApplyEndEvent {
                call_id: call_id.clone(),
                stdout: String::from_utf8_lossy(&stdout).to_string(),
                stderr: String::from_utf8_lossy(&stderr).to_string(),
                success: success_flag,
            }),
        })
        .await;

    match result {
        Ok(_) => ResponseInputItem::FunctionCallOutput {
            call_id,
            output: FunctionCallOutputPayload {
                content: String::from_utf8_lossy(&stdout).to_string(),
                success: None,
            },
        },
        Err(e) => ResponseInputItem::FunctionCallOutput {
            call_id,
            output: FunctionCallOutputPayload {
                content: format!("error: {e:#}, stderr: {}", String::from_utf8_lossy(&stderr)),
                success: Some(false),
            },
        },
    }
}

/// Return the first path in `hunks` that is NOT under any of the
/// `writable_roots` (after normalising). If all paths are acceptable,
/// returns None.
fn first_offending_path(
    action: &ApplyPatchAction,
    writable_roots: &[PathBuf],
    cwd: &Path,
) -> Option<PathBuf> {
    let changes = action.changes();
    for (path, change) in changes {
        let candidate = match change {
            ApplyPatchFileChange::Add { .. } => path,
            ApplyPatchFileChange::Delete => path,
            ApplyPatchFileChange::Update { move_path, .. } => move_path.as_ref().unwrap_or(path),
        };

        let abs = if candidate.is_absolute() {
            candidate.clone()
        } else {
            cwd.join(candidate)
        };

        let mut allowed = false;
        for root in writable_roots {
            let root_abs = if root.is_absolute() {
                root.clone()
            } else {
                cwd.join(root)
            };
            if abs.starts_with(&root_abs) {
                allowed = true;
                break;
            }
        }

        if !allowed {
            return Some(candidate.clone());
        }
    }
    None
}

fn convert_apply_patch_to_protocol(action: &ApplyPatchAction) -> HashMap<PathBuf, FileChange> {
    let changes = action.changes();
    let mut result = HashMap::with_capacity(changes.len());
    for (path, change) in changes {
        let protocol_change = match change {
            ApplyPatchFileChange::Add { content } => FileChange::Add {
                content: content.clone(),
            },
            ApplyPatchFileChange::Delete => FileChange::Delete,
            ApplyPatchFileChange::Update {
                unified_diff,
                move_path,
                new_content: _new_content,
            } => FileChange::Update {
                unified_diff: unified_diff.clone(),
                move_path: move_path.clone(),
            },
        };
        result.insert(path.clone(), protocol_change);
    }
    result
}

fn apply_changes_from_apply_patch_and_report(
    action: &ApplyPatchAction,
    stdout: &mut impl std::io::Write,
    stderr: &mut impl std::io::Write,
) -> std::io::Result<()> {
    match apply_changes_from_apply_patch(action) {
        Ok(affected_paths) => {
            print_summary(&affected_paths, stdout)?;
        }
        Err(err) => {
            writeln!(stderr, "{err:?}")?;
        }
    }

    Ok(())
}

fn apply_changes_from_apply_patch(action: &ApplyPatchAction) -> anyhow::Result<AffectedPaths> {
    let mut added: Vec<PathBuf> = Vec::new();
    let mut modified: Vec<PathBuf> = Vec::new();
    let mut deleted: Vec<PathBuf> = Vec::new();

    let changes = action.changes();
    for (path, change) in changes {
        match change {
            ApplyPatchFileChange::Add { content } => {
                if let Some(parent) = path.parent() {
                    if !parent.as_os_str().is_empty() {
                        std::fs::create_dir_all(parent).with_context(|| {
                            format!("Failed to create parent directories for {}", path.display())
                        })?;
                    }
                }
                std::fs::write(path, content)
                    .with_context(|| format!("Failed to write file {}", path.display()))?;
                added.push(path.clone());
            }
            ApplyPatchFileChange::Delete => {
                std::fs::remove_file(path)
                    .with_context(|| format!("Failed to delete file {}", path.display()))?;
                deleted.push(path.clone());
            }
            ApplyPatchFileChange::Update {
                unified_diff: _unified_diff,
                move_path,
                new_content,
            } => {
                if let Some(move_path) = move_path {
                    if let Some(parent) = move_path.parent() {
                        if !parent.as_os_str().is_empty() {
                            std::fs::create_dir_all(parent).with_context(|| {
                                format!(
                                    "Failed to create parent directories for {}",
                                    move_path.display()
                                )
                            })?;
                        }
                    }

                    std::fs::rename(path, move_path)
                        .with_context(|| format!("Failed to rename file {}", path.display()))?;
                    std::fs::write(move_path, new_content)?;
                    modified.push(move_path.clone());
                    deleted.push(path.clone());
                } else {
                    std::fs::write(path, new_content)?;
                    modified.push(path.clone());
                }
            }
        }
    }

    Ok(AffectedPaths {
        added,
        modified,
        deleted,
    })
}

fn get_writable_roots(cwd: &Path) -> Vec<PathBuf> {
    let mut writable_roots = Vec::new();
    if cfg!(target_os = "macos") {
        // On macOS, $TMPDIR is private to the user.
        writable_roots.push(std::env::temp_dir());

        // Allow pyenv to update its shims directory. Without this, any tool
        // that happens to be managed by `pyenv` will fail with an error like:
        //
        //   pyenv: cannot rehash: $HOME/.pyenv/shims isn't writable
        //
        // which is emitted every time `pyenv` tries to run `rehash` (for
        // example, after installing a new Python package that drops an entry
        // point). Although the sandbox is intentionally read‑only by default,
        // writing to the user's local `pyenv` directory is safe because it
        // is already user‑writable and scoped to the current user account.
        if let Ok(home_dir) = std::env::var("HOME") {
            let pyenv_dir = PathBuf::from(home_dir).join(".pyenv");
            writable_roots.push(pyenv_dir);
        }
    }

    writable_roots.push(cwd.to_path_buf());

    writable_roots
}

/// Exec output is a pre-serialized JSON payload
fn format_exec_output(output: &str, exit_code: i32, duration: Duration) -> String {
    #[derive(Serialize)]
    struct ExecMetadata {
        exit_code: i32,
        duration_seconds: f32,
    }

    #[derive(Serialize)]
    struct ExecOutput<'a> {
        output: &'a str,
        metadata: ExecMetadata,
    }

    // round to 1 decimal place
    let duration_seconds = ((duration.as_secs_f32()) * 10.0).round() / 10.0;

    let payload = ExecOutput {
        output,
        metadata: ExecMetadata {
            exit_code,
            duration_seconds,
        },
    };

    #[expect(clippy::expect_used)]
    serde_json::to_string(&payload).expect("serialize ExecOutput")
}

fn get_last_assistant_message_from_turn(responses: &[ResponseItem]) -> Option<String> {
    responses.iter().rev().find_map(|item| {
        if let ResponseItem::Message { role, content, .. } = item {
            if role == "assistant" {
                content.iter().rev().find_map(|ci| {
                    if let ContentItem::OutputText { text } = ci {
                        Some(text.clone())
                    } else {
                        None
                    }
                })
            } else {
                None
            }
        } else {
            None
        }
    })
}<|MERGE_RESOLUTION|>--- conflicted
+++ resolved
@@ -591,29 +591,6 @@
                     }
                     return;
                 }
-<<<<<<< HEAD
-=======
-                // Optionally resume an existing rollout.
-                let mut restored_items: Option<Vec<ResponseItem>> = None;
-                let rollout_recorder: Option<RolloutRecorder> =
-                    if let Some(path) = resume_path.as_ref() {
-                        match RolloutRecorder::resume(path).await {
-                            Ok((rec, saved)) => {
-                                session_id = saved.session_id;
-                                if !saved.items.is_empty() {
-                                    restored_items = Some(saved.items);
-                                }
-                                Some(rec)
-                            }
-                            Err(e) => {
-                                warn!("failed to resume rollout from {path:?}: {e}");
-                                None
-                            }
-                        }
-                    } else {
-                        None
-                    };
->>>>>>> 084236f7
 
                 let RolloutSetup {
                     recorder: rollout_recorder,
