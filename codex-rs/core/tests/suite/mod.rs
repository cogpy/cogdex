--- conflicted
+++ resolved
@@ -25,14 +25,10 @@
 mod shell_serialization;
 mod stream_error_allows_next_turn;
 mod stream_no_completed;
-<<<<<<< HEAD
-mod undo;
-mod user_notification;
-=======
 mod tool_harness;
 mod tool_parallelism;
 mod tools;
+mod undo;
 mod unified_exec;
 mod user_notification;
-mod view_image;
->>>>>>> 961ed319
+mod view_image;